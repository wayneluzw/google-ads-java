--- conflicted
+++ resolved
@@ -41,9 +41,6 @@
   public static final String REPLACE_EXISTING_TREE = "--replaceExistingTree";
   public static final String PAGE_URL = "--pageUrl";
   public static final String LABEL_ID = "--labelId";
-<<<<<<< HEAD
   public static final String USER_LIST_ID = "--userListId";
-=======
   public static final String MANAGER_ID = "--managerId";
->>>>>>> 61c8a05f
 }