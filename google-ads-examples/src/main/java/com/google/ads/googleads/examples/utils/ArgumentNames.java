// Copyright 2018 Google LLC
//
// Licensed under the Apache License, Version 2.0 (the "License");
// you may not use this file except in compliance with the License.
// You may obtain a copy of the License at
//
//     http://www.apache.org/licenses/LICENSE-2.0
//
// Unless required by applicable law or agreed to in writing, software
// distributed under the License is distributed on an "AS IS" BASIS,
// WITHOUT WARRANTIES OR CONDITIONS OF ANY KIND, either express or implied.
// See the License for the specific language governing permissions and
// limitations under the License.

package com.google.ads.googleads.examples.utils;

/** Contains command line argument formats for example code. */
public final class ArgumentNames {
  public static final String ATTRIBUTE_VALUE = "--attributeValue";
  public static final String BILLING_SETUP_ID = "--billingSetupId";
  public static final String CUSTOMER_ID = "--customerId";
  public static final String CAMPAIGN_ID = "--campaignId";
  public static final String AD_GROUP_ID = "--adGroupId";
  public static final String AD_ID = "--adId";
  public static final String BID_MODIFIER = "--bidModifier";
  public static final String CRITERION_ID = "--criterionId";
  public static final String CAMPAIGN_BUDGET_ID = "--campaignBudgetId";
  public static final String CPC_BID_MICRO_AMOUNT = "--cpcBidMicroAmount";
  public static final String CPC_BID_CEILING_MICRO_AMOUNT = "--cpcBidCeilingMicroAmount";
  public static final String ARTIFACT_NAME = "--artifactName";
  public static final String FEED_ID = "--feedId";
  public static final String FEED_ITEM_ID = "--feedItemId";
<<<<<<< HEAD
  public static final String FLIGHT_PLACEHOLDER_FIELD = "--flightPlaceholderField";
=======
  public static final String FEED_ITEM_IDS = "--feedItemIds";
>>>>>>> d6198ced
  public static final String KEYWORD_PLAN_ID = "--keywordPlanId";
  public static final String KEYWORD_TEXT = "--keywordText";
  public static final String LANGUAGE_ID = "--languageId";
  public static final String LOCATION_ID = "--locationId";
  public static final String RECOMMENDATION_ID = "--recommendationId";
  public static final String HOTEL_CENTER_ACCOUNT_ID = "--hotelCenterAccountId";
  public static final String MERCHANT_CENTER_ACCOUNT_ID = "--merchantCenterAccountId";
  public static final String CREATE_DEFAULT_LISTING_GROUP = "--createDefaultListingGroup";
  public static final String REPLACE_EXISTING_TREE = "--replaceExistingTree";
  public static final String PAGE_URL = "--pageUrl";
  public static final String LABEL_ID = "--labelId";
  public static final String USER_LIST_ID = "--userListId";
  public static final String MANAGER_ID = "--managerId";
}<|MERGE_RESOLUTION|>--- conflicted
+++ resolved
@@ -30,11 +30,8 @@
   public static final String ARTIFACT_NAME = "--artifactName";
   public static final String FEED_ID = "--feedId";
   public static final String FEED_ITEM_ID = "--feedItemId";
-<<<<<<< HEAD
   public static final String FLIGHT_PLACEHOLDER_FIELD = "--flightPlaceholderField";
-=======
   public static final String FEED_ITEM_IDS = "--feedItemIds";
->>>>>>> d6198ced
   public static final String KEYWORD_PLAN_ID = "--keywordPlanId";
   public static final String KEYWORD_TEXT = "--keywordText";
   public static final String LANGUAGE_ID = "--languageId";
